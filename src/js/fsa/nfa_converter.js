--- conflicted
+++ resolved
@@ -269,14 +269,9 @@
 
             const step = [this.cloneDFA(), {
                 type: 'delete_state',
-<<<<<<< HEAD
                 desc: `Delete unreachable state {${stateToDelete}}`,
-                state: stateToDelete
-=======
-                desc: `Delete unreachable state ${stateToDelete}`,
                 state: stateToDelete,
                 transitions: this.dfa.transitions[stateToDelete] !== undefined ? Object.assign({}, this.dfa.transitions[stateToDelete]) : undefined
->>>>>>> 49c68210
             }]
             this.steps.push(step)
 
